--- conflicted
+++ resolved
@@ -1,29 +1,20 @@
 pub static DESCRIPTION: &str = env!("CARGO_PKG_DESCRIPTION");
-pub static VERSION_AND_BUILD: &str =
-    git_version::git_version!(prefix = concat!("v", env!("CARGO_PKG_VERSION"), " "));
-
-use serde::{Deserialize, Serialize};
+pub static VERSION_AND_BUILD: &str = git_version::git_version!(prefix=concat!("v", env!("CARGO_PKG_VERSION"), " "));
+
+
 use std::{
     ffi::OsStr,
-    fs::{read_to_string, File},
+    fs::{File, read_to_string},
     path::Path,
 };
-<<<<<<< HEAD
-=======
 use serde::{
     Serialize,
     Deserialize,
 };
 use yaml_patch::Patch;
 
->>>>>>> 9131ada6
-
-use crate::io;
+
 use crate::mesh::Mesh;
-<<<<<<< HEAD
-use crate::models::{HaloKilonova, JetInCloud, WindShock};
-use crate::physics::{AgnosticPrimitive, NewtonianHydro, RelativisticHydro};
-=======
 use crate::models::{
     JetInCloud,
     HaloKilonova,
@@ -34,23 +25,22 @@
     RelativisticHydro,
     NewtonianHydro,
 };
->>>>>>> 9131ada6
 use crate::state::State;
+use crate::traits::{
+    Conserved,
+    Hydrodynamics,
+    InitialModel,
+};
 use crate::tasks::Tasks;
-<<<<<<< HEAD
-use crate::traits::{Conserved, Hydrodynamics, InitialModel};
-use crate::yaml_patch;
-use crate::yaml_patch::Patch;
-=======
 use crate::io;
 
 
 
->>>>>>> 9131ada6
 
 // ============================================================================
 #[derive(thiserror::Error, Debug)]
 pub enum Error {
+
     #[error("{0}")]
     IO(#[from] std::io::Error),
 
@@ -67,12 +57,9 @@
     UnknownInputType(String),
 }
 
-<<<<<<< HEAD
-=======
-
-
-
->>>>>>> 9131ada6
+
+
+
 /**
  * Model choice
  */
@@ -81,18 +68,12 @@
 pub enum AnyModel {
     JetInCloud(JetInCloud),
     HaloKilonova(HaloKilonova),
-<<<<<<< HEAD
-    WindShock(WindShock),
-}
-
-=======
     JetInStar(JetInStar),
 }
 
 
 
 
->>>>>>> 9131ada6
 /**
  * Enum for any of the supported hydrodynamics types
  */
@@ -103,12 +84,9 @@
     Relativistic(RelativisticHydro),
 }
 
-<<<<<<< HEAD
-=======
-
-
-
->>>>>>> 9131ada6
+
+
+
 /**
  * Enum for the solution state of any of the supported hydrodynamics types
  */
@@ -118,11 +96,8 @@
     Relativistic(State<hydro_srhd::srhd_2d::Conserved>),
 }
 
-<<<<<<< HEAD
-=======
-
-
->>>>>>> 9131ada6
+
+
 /**
  * Simulation control: how long to run for, how frequently to perform side
  * effects, etc
@@ -142,12 +117,9 @@
     pub snappy_compression: bool,
 }
 
-<<<<<<< HEAD
-=======
-
-
-
->>>>>>> 9131ada6
+
+
+
 /**
  * User configuration
  */
@@ -160,12 +132,9 @@
     pub control: Control,
 }
 
-<<<<<<< HEAD
-=======
-
-
-
->>>>>>> 9131ada6
+
+
+
 /**
  * App state
  */
@@ -177,19 +146,16 @@
     pub version: String,
 }
 
+
+
+
 // ============================================================================
 impl AnyHydro {
     pub fn validate(&self) -> anyhow::Result<()> {
         match self {
-<<<<<<< HEAD
-            AgnosticHydro::Newtonian(hydro) => hydro.validate(),
-            AgnosticHydro::Relativistic(hydro) => hydro.validate(),
-        }
-=======
             AnyHydro::Newtonian(hydro) => hydro.validate(),
             AnyHydro::Relativistic(hydro) => hydro.validate(),
         }        
->>>>>>> 9131ada6
     }
 }
 
@@ -208,64 +174,45 @@
     }
 }
 
+
+
+
 // ============================================================================
 impl InitialModel for AnyModel {
 
     fn validate(&self) -> anyhow::Result<()> {
         match self {
-<<<<<<< HEAD
-            Model::JetInCloud(m) => m.validate(),
-            Model::HaloKilonova(m) => m.validate(),
-            Model::WindShock(m) => m.validate(),
-=======
             AnyModel::JetInCloud(m)   => m.validate(),
             AnyModel::HaloKilonova(m) => m.validate(),
             AnyModel::JetInStar(m)    => m.validate(),
->>>>>>> 9131ada6
         }
     }
 
     fn primitive_at(&self, coordinate: (f64, f64), time: f64) -> AnyPrimitive {
         match self {
-<<<<<<< HEAD
-            Model::JetInCloud(m) => m.primitive_at(coordinate, time),
-            Model::HaloKilonova(m) => m.primitive_at(coordinate, time),
-            Model::WindShock(m) => m.primitive_at(coordinate, time),
-=======
             AnyModel::JetInCloud(m)   => m.primitive_at(coordinate, time),
             AnyModel::HaloKilonova(m) => m.primitive_at(coordinate, time),
             AnyModel::JetInStar(m)    => m.primitive_at(coordinate, time),
->>>>>>> 9131ada6
         }
     }
 
     fn scalar_at(&self, coordinate: (f64, f64), time: f64) -> f64 {
         match self {
-<<<<<<< HEAD
-            Model::JetInCloud(m) => m.scalar_at(coordinate, time),
-            Model::HaloKilonova(m) => m.scalar_at(coordinate, time),
-            Model::WindShock(m) => m.scalar_at(coordinate, time),
-=======
             AnyModel::JetInCloud(m)   => m.scalar_at(coordinate, time),
             AnyModel::HaloKilonova(m) => m.scalar_at(coordinate, time),
             AnyModel::JetInStar(m)    => m.scalar_at(coordinate, time),
->>>>>>> 9131ada6
-        }
-    }
-}
+        }
+    }
+}
+
+
+
 
 // ============================================================================
 impl Configuration {
     pub fn package<H, M>(hydro: &H, model: &M, mesh: &Mesh, control: &Control) -> Self
     where
         H: Hydrodynamics,
-<<<<<<< HEAD
-        AgnosticHydro: From<H>,
-    {
-        Configuration {
-            hydro: AgnosticHydro::from(hydro.clone()),
-            model: model.clone(),
-=======
         M: InitialModel,
         AnyHydro: From<H>,
         AnyModel: From<M>,
@@ -273,7 +220,6 @@
         Configuration {
             hydro: hydro.clone().into(),
             model: model.clone().into(),
->>>>>>> 9131ada6
             mesh: mesh.clone(),
             control: control.clone(),
         }
@@ -303,8 +249,12 @@
     }
 }
 
+
+
+
 // ============================================================================
 impl App {
+
     /**
      * Return self as a result, which will be in an error state if any of the
      * configuration items did not pass validation.
@@ -323,35 +273,15 @@
 
         let geometry = config.mesh.grid_blocks_geometry(config.control.start_time);
         let state = match &config.hydro {
-<<<<<<< HEAD
-            AgnosticHydro::Newtonian(hydro) => AgnosticState::from(State::from_model(
-                &config.model,
-                hydro,
-                &geometry,
-                config.control.start_time,
-            )),
-            AgnosticHydro::Relativistic(hydro) => AgnosticState::from(State::from_model(
-                &config.model,
-                hydro,
-                &geometry,
-                config.control.start_time,
-            )),
-=======
             AnyHydro::Newtonian(hydro) => {
                 State::from_model(&config.model, hydro, &geometry, config.control.start_time).into()
             },
             AnyHydro::Relativistic(hydro) => {
                 State::from_model(&config.model, hydro, &geometry, config.control.start_time).into()
             },
->>>>>>> 9131ada6
         };
         let tasks = Tasks::new(config.control.start_time);
-        Ok(Self {
-            state,
-            tasks,
-            config,
-            version: VERSION_AND_BUILD.to_string(),
-        })
+        Ok(Self{state, tasks, config, version: VERSION_AND_BUILD.to_string()})
     }
 
     /**
@@ -380,9 +310,7 @@
      */
     pub fn from_preset_or_file(input: &str) -> Result<Self, Error> {
         match input {
-            "jet_in_cloud" => Self::from_config(serde_yaml::from_str(std::include_str!(
-                "../setups/jet_in_cloud.yaml"
-            ))?),
+            "jet_in_cloud" => Self::from_config(serde_yaml::from_str(std::include_str!("../setups/jet_in_cloud.yaml"))?),
             _ => Self::from_file(input),
         }
     }
@@ -390,36 +318,17 @@
     /**
      * Construct a new App instance from references to the member variables.
      */
-<<<<<<< HEAD
-    pub fn package<C, H>(
-        state: &State<C>,
-        tasks: &mut Tasks,
-        hydro: &H,
-        model: &Model,
-        mesh: &Mesh,
-        control: &Control,
-    ) -> Self
-=======
     pub fn package<H, M, C>(state: &State<C>, tasks: &Tasks, hydro: &H, model: &M, mesh: &Mesh, control: &Control) -> Self
->>>>>>> 9131ada6
     where
         H: Hydrodynamics<Conserved = C>,
         M: InitialModel,
         C: Conserved,
-<<<<<<< HEAD
-        AgnosticState: From<State<C>>,
-        AgnosticHydro: From<H>,
-    {
-        Self {
-            state: AgnosticState::from(state.clone()),
-=======
         AnyHydro: From<H>,
         AnyModel: From<M>,
         AnyState: From<State<C>>,
     {
         Self {
             state: state.clone().into(),
->>>>>>> 9131ada6
             tasks: tasks.clone(),
             config: Configuration::package(hydro, model, mesh, control),
             version: VERSION_AND_BUILD.to_string(),
