--- conflicted
+++ resolved
@@ -22,14 +22,10 @@
 static RHO_WIND:            f64 = 1e-9 * M0 / (1.33 * PI * R0 * R0 * R0);
 static RHO_ENV:             f64 = 1e-7 * M0 / (1.33 * PI * R0 * R0 * R0);
 static R_NOZZ:              f64 = 0.01 * R0; 
-<<<<<<< HEAD
-// static R_ENV:               f64 = 1.1  * R0;
-
-
-
-=======
 static R_ENV:               f64 = 1.2  * R0;
->>>>>>> 7ea09b12
+
+
+
 
 /**
  * Jet propagating through a star and surrounding relativistic
@@ -92,22 +88,16 @@
         }
     }
 
-<<<<<<< HEAD
-    fn scalar_at(&self, _coordinate: (f64, f64), _t: f64) -> f64 {
-        // let (r, q) = coordinate;
-        0.0
-=======
     fn scalar_at(&self, coordinate: (f64, f64), t: f64) -> f64 {
         let (r, q) = coordinate;
         let zone   = self.zone(r, q, t);
-        
+
         match zone {
-            Zone::Core    => 1e+0,
-            Zone::Jet     => 1e+2,
-            Zone::Envelop => 1e-2*(r/R3).powf(-2.0),
-            Zone::Wind    => 1e-5*(r/R_ENV).powf(-2.0),
-        }
->>>>>>> 7ea09b12
+            Zone::Core     => 1e+0,
+            Zone::Jet      => 1e+2,
+            Zone::Envelope => 1e-2 * (r / R3).powf(-2.0),
+            Zone::Wind     => 1e-5 * (r / R_ENV).powf(-2.0),
+        }
     }
 }
 
@@ -117,36 +107,20 @@
 // ============================================================================
 impl JetInStar
 {
-<<<<<<< HEAD
-
     /**
      * The comoving mass density in g/cc
      */
-    fn mass_density(&self, r: f64, q: f64 , t: f64) -> f64 {
-        let zone  = self.zone(r, q, t);
-        let num   = RHO_C * ( (1.0 - r/R3) ).powf(N);
-        let denom = 1.0 + (r/R1).powf(K1) / (1.0 + (r/R2).powf(K2));
+    fn mass_density(&self, r: f64, q: f64, t: f64) -> f64{
+        let zone      = self.zone(r, q, t);
+        let num       = RHO_C * ((1.0 - r / R3)).powf(N);
+        let denom     = 1.0 + (r / R1).powf(K1) / (1.0 + (r / R2).powf(K2));
         let core_zone = num/denom;
 
         match zone {
-            Zone::Core => core_zone,
+            Zone::Core     => core_zone + RHO_ENV * (r/R3).powf(-2.0),
             Zone::Envelope => RHO_ENV*(r/R3).powf(-2.0),
-            Zone::Jet => self.jet_mass_rate_per_steradian(r, q) / (r * r * self.engine_u * LIGHT_SPEED),
-            Zone::Wind => RHO_WIND*( (r/R3).powf(-2.0) ),
-=======
-    fn mass_density(&self, r: f64, q: f64 , t: f64) -> f64{
-        let zone      = self.zone(r, q, t);
-        let num       = RHO_C * ( (1.0 - r/R3) ).powf(N);
-        let denom     = 1.0 + (r/R1).powf(K1) / (1.0 + (r/R2).powf(K2));
-        let core_zone = num/denom;
-
-        match zone {
-            Zone::Core    => core_zone + RHO_ENV * (r/R3).powf(-2.0),
-            Zone::Envelop => RHO_ENV*(r/R3).powf(-2.0),
-            Zone::Jet     => self.jet_mass_rate_per_steradian(r, q) / (r * r * self.engine_u * LIGHT_SPEED),
-            Zone::Wind    => RHO_WIND * (r/R_ENV).powf(-2.0),
-            
->>>>>>> 7ea09b12
+            Zone::Jet      => self.jet_mass_rate_per_steradian(r, q) / (r * r * self.engine_u * LIGHT_SPEED),
+            Zone::Wind     => RHO_WIND * (r/R_ENV).powf(-2.0),
         }
     }
 
@@ -192,7 +166,7 @@
         } else if r < R3 {
             Zone::Core
         } else if R3 < r && r < R_ENV {
-            Zone:: Envelop
+            Zone:: Envelope
         } else {
             Zone::Wind
         }
