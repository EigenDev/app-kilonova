use std::sync::Arc;
use std::collections::HashMap;
use futures::FutureExt;
use futures::future::join_all;
use tokio::runtime::Runtime;
use ndarray::{Array, Axis, concatenate, s};
use crate::mesh::{BlockIndex, GridGeometry, Mesh};
use crate::physics::{Direction, HydroError};
use crate::state::{State, BlockState};
use crate::traits::{Conserved, Primitive, Hydrodynamics, InitialModel};




// ============================================================================
async fn try_advance_rk<H, M, C, P>(
    state: State<C>,
    hydro: &H,
    model: &M,
    mesh: &Mesh,
    geometry: &HashMap<BlockIndex, GridGeometry>,
    dt: f64,
    runtime: &Runtime) -> anyhow::Result<State<C>, HydroError>
where
    H: Hydrodynamics<Conserved = C, Primitive = P>,
    M: InitialModel,
    C: Conserved,
    P: Primitive
{
    let mut stage_map = HashMap::new();
    let mut new_state_vec = Vec::new();
    let mut stage_primitive_and_scalar = |index: BlockIndex, state: BlockState<C>, hydro: H, geometry: GridGeometry| {
        let stage = async move {
            let p = state.try_to_primitive(&hydro, &geometry)?;
            let s = state.scalar_mass / &geometry.cell_volumes / p.map(P::lorentz_factor);
            Ok::<_, HydroError>( ( p.to_shared(), s.to_shared() ) )
        };
        stage_map.insert(index, runtime.spawn(stage).map(|f| f.unwrap()).shared());
    };

    for (index, state) in &state.solution {
        stage_primitive_and_scalar(index.clone(), state.clone(), hydro.clone(), geometry[index].clone())
    }

    let one_dimensional = mesh.num_polar_zones == 1;
    let (inner_bnd_index, outer_bnd_index) = state.inner_outer_boundary_indexes();
    let inner_bnd_geom = mesh.subgrid(inner_bnd_index).geometry();
    let outer_bnd_geom = mesh.subgrid(outer_bnd_index).geometry();
    let inner_bnd_state = BlockState::from_model(model, hydro, &inner_bnd_geom, state.time);
    let outer_bnd_state = BlockState::from_model(model, hydro, &outer_bnd_geom, state.time);
    stage_primitive_and_scalar(inner_bnd_index, inner_bnd_state, hydro.clone(), inner_bnd_geom);
    stage_primitive_and_scalar(outer_bnd_index, outer_bnd_state, hydro.clone(), outer_bnd_geom);

    // Putting the stage map under Arc can be important for performance.
    // Without it, the map is deep-copied for each block in the loop below.
    // Although each entry is a lightweight object, the map itself can have
    // ~1000 entries, and cloning it ~1000 times can induce measurable
    // overhead.
    let stage_map = Arc::new(stage_map);

    for (&index, state) in &state.solution {

        let hydro = hydro.clone();
        let state = state.clone();
        let stage_map = stage_map.clone();
        let geometry = geometry[&index].clone();

        let entry = async move {
            let il = (index.0 - 1, index.1);
            let i0 = (index.0,     index.1);
            let ir = (index.0 + 1, index.1);

            let (pl, sl) = stage_map[&il].clone().await?;
            let (p0, s0) = stage_map[&i0].clone().await?;
            let (pr, sr) = stage_map[&ir].clone().await?;
            let pe = concatenate(Axis(0), &[pl.slice(s![-2.., ..]), p0.view(), pr.slice(s![..2, ..])]).unwrap();
            let se = concatenate(Axis(0), &[sl.slice(s![-2.., ..]), s0.view(), sr.slice(s![..2, ..])]).unwrap();

            let gx = ndarray_ops::map_stencil3(&pe, Axis(0), |a, b, c| hydro.plm_gradient_primitive(a, b, c));
            let hx = ndarray_ops::map_stencil3(&se, Axis(0), |a, b, c| hydro.plm_gradient_scalar(a, b, c));
            let pxl = pe.slice(s![1..-2, ..]);
            let pxr = pe.slice(s![2..-1, ..]);
            let gxl = gx.slice(s![ ..-1, ..]);
            let gxr = gx.slice(s![1..  , ..]);
            let sxl = se.slice(s![1..-2, ..]);
            let sxr = se.slice(s![2..-1, ..]);
            let hxl = hx.slice(s![ ..-1, ..]);
            let hxr = hx.slice(s![1..  , ..]);

            let godunov_x = Array::from_shape_fn(pxl.dim(), |i| {
                hydro.intercell_flux(
                    pxl[i] + gxl[i] * 0.5, pxr[i] - gxr[i] * 0.5,
                    sxl[i] + hxl[i] * 0.5, sxr[i] - hxr[i] * 0.5, Direction::Radial)
            });

            let fx = godunov_x.mapv(|(f, _)| f) * &geometry.radial_face_areas;
            let gx = godunov_x.mapv(|(_, g)| g) * &geometry.radial_face_areas;

            let (du, ds) = if one_dimensional {
                let sc = ndarray::azip![&p0, &geometry.cell_centers, &geometry.cell_volumes]
                    .apply_collect(|&p, &c, &dv| hydro.geometrical_source_terms(p, c) * dv);
                let du = ndarray::azip![&sc, fx.slice(s![..-1,..]), fx.slice(s![ 1..,..])].apply_collect(|&s, &a, &b| (s - (b - a)) * dt);
                let ds = ndarray::azip![     gx.slice(s![..-1,..]), gx.slice(s![ 1..,..])].apply_collect(|&a, &b| (b - a) * -dt);

                (du, ds)
            } else {
                let gy = ndarray_ops::map_stencil3(&pe, Axis(1), |a, b, c| hydro.plm_gradient_primitive(a, b, c));
                let gy = ndarray_ops::extend_default_2d(gy, 0, 0, 1, 1);
                let hy = ndarray_ops::map_stencil3(&se, Axis(1), |a, b, c| hydro.plm_gradient_scalar(a, b, c));
                let hy = ndarray_ops::extend_default_2d(hy, 0, 0, 1, 1);

                let pyl = pe.slice(s![2..-2,  ..-1]);
                let pyr = pe.slice(s![2..-2, 1..  ]);
                let gyl = gy.slice(s![2..-2,  ..-1]);
                let gyr = gy.slice(s![2..-2, 1..  ]);
                let syl = se.slice(s![2..-2,  ..-1]);
                let syr = se.slice(s![2..-2, 1..  ]);
                let hyl = hy.slice(s![2..-2,  ..-1]);
                let hyr = hy.slice(s![2..-2, 1..  ]);

                let godunov_y = Array::from_shape_fn(pyl.dim(), |i| {
                    hydro.intercell_flux(
                        pyl[i] + gyl[i] * 0.5, pyr[i] - gyr[i] * 0.5,
                        syl[i] + hyl[i] * 0.5, syr[i] - hyr[i] * 0.5, Direction::Polar)
                });

                let fy = ndarray_ops::extend_default_2d(godunov_y.mapv(|(f, _)| f), 0, 0, 1, 1) * &geometry.polar_face_areas;
                let gy = ndarray_ops::extend_default_2d(godunov_y.mapv(|(_, g)| g), 0, 0, 1, 1) * &geometry.polar_face_areas;

                let sc = ndarray::azip![
                    &p0,
                    &geometry.cell_centers,
                    &geometry.cell_volumes]
                .apply_collect(|&p, &c, &dv| hydro.geometrical_source_terms(p, c) * dv);

                let du = ndarray::azip![
                    &sc,
                    fx.slice(s![..-1,..]),
                    fx.slice(s![ 1..,..]),
                    fy.slice(s![..,..-1]),
                    fy.slice(s![.., 1..])]
                .apply_collect(|&s, &a, &b, &c, &d| (s - (b - a) - (d - c)) * dt);

                let ds = ndarray::azip![
                    gx.slice(s![..-1,..]),
                    gx.slice(s![ 1..,..]),
                    gy.slice(s![..,..-1]),
                    gy.slice(s![.., 1..])]
                .apply_collect(|&a, &b, &c, &d| ((b - a) + (d - c)) * -dt);

                (du, ds)
            };

            let new_state = BlockState {
                conserved: (&state.conserved + &du).to_shared(),
                scalar_mass: (&state.scalar_mass + &ds).to_shared(),
            };
<<<<<<< HEAD
            
=======
>>>>>>> b7947fb6
            Ok::<_, HydroError>((index, new_state))
        };
        new_state_vec.push(runtime.spawn(entry));
    }
    let solution = join_all(new_state_vec).await
        .into_iter()
        .map(|f| f.unwrap())
        .collect::<Result<_, _>>()
        .map_err(|e| e.with_model())?;

    Ok(State {
        time: state.time + dt,
        iteration: state.iteration + 1,
        solution: solution,
    })
}




// ============================================================================
fn add_remove_blocks<H, M, C>(
    state: &mut State<C>,
    hydro: &H,
    model: &M,
    mesh: &Mesh,
    geometry: &mut HashMap<BlockIndex, GridGeometry>)
where
    H: Hydrodynamics<Conserved = C>,
    M: InitialModel,
    C: Conserved
{
    let (inner_index, outer_index) = state.inner_outer_block_indexes();
    let solution = &mut state.solution;

    if mesh.subgrid_extent(inner_index).outer_radius < mesh.inner_excision_surface(state.time) {
        geometry.remove(&inner_index);
        solution.remove(&inner_index);
    }

    if mesh.subgrid_extent(outer_index).outer_radius < mesh.outer_excision_surface(state.time) {
        let new_block_index = (outer_index.0 + 1, outer_index.1);
        let new_block_geometry = mesh.subgrid(new_block_index).geometry();
        let new_block_state = BlockState::from_model(model, hydro, &new_block_geometry, state.time);

        geometry.insert(new_block_index, new_block_geometry);
        solution.insert(new_block_index, new_block_state);
    }    
}




// ============================================================================
pub fn advance<H, M, C>(
    mut state: State<C>,
    hydro: &H,
    model: &M,
    mesh: &Mesh,
    geometry: &mut HashMap<BlockIndex, GridGeometry>,
    runtime: &Runtime,
    fold: usize) -> anyhow::Result<State<C>, HydroError>
where
    H: Hydrodynamics<Conserved = C>,
    M: InitialModel,
    C: Conserved
{
    let runge_kutta = hydro.runge_kutta_order();
    let dt = hydro.time_step(&state, mesh)?;

    for _ in 0..fold {

        if mesh.moving_excision_surfaces() {
            add_remove_blocks(&mut state, hydro, model, mesh, geometry);
        }
        let update = |state| async {
            try_advance_rk(state, hydro, model, mesh, geometry, dt, &runtime).await
        };

        state = runtime.block_on(runge_kutta.try_advance_async(state, update, runtime))?;
    }
    Ok(state)
}<|MERGE_RESOLUTION|>--- conflicted
+++ resolved
@@ -155,10 +155,6 @@
                 conserved: (&state.conserved + &du).to_shared(),
                 scalar_mass: (&state.scalar_mass + &ds).to_shared(),
             };
-<<<<<<< HEAD
-            
-=======
->>>>>>> b7947fb6
             Ok::<_, HydroError>((index, new_state))
         };
         new_state_vec.push(runtime.spawn(entry));
